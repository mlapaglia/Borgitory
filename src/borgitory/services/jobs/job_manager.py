"""
Job Manager - Consolidated modular job management system

This file consolidates the job management functionality from multiple files into a single,
clean architecture following the same pattern as other services in the application.
"""

import asyncio
import logging
import uuid
from datetime import datetime
from borgitory.utils.datetime_utils import now_utc
from typing import (
    Union,
    Dict,
    Optional,
    List,
    AsyncGenerator,
    Callable,
    Coroutine,
    TYPE_CHECKING,
    Any,
)

from borgitory.protocols.job_protocols import TaskDefinition
from dataclasses import dataclass, field

from borgitory.services.jobs.job_executor import JobExecutor
from borgitory.services.jobs.job_output_manager import JobOutputManager
from borgitory.services.jobs.job_queue_manager import (
    QueuedJob,
    JobQueueManager,
    JobPriority,
)
from borgitory.services.jobs.broadcaster.job_event_broadcaster import (
    JobEventBroadcaster,
)
from borgitory.services.jobs.broadcaster.event_type import EventType
from borgitory.services.jobs.broadcaster.job_event import JobEvent
from borgitory.services.jobs.job_database_manager import (
    JobDatabaseManager,
    DatabaseJobData,
)
from borgitory.services.rclone_service import RcloneService
from borgitory.utils.db_session import get_db_session
from contextlib import _GeneratorContextManager

from borgitory.utils.security import (
    secure_borg_command,
    cleanup_temp_keyfile,
)

if TYPE_CHECKING:
    from asyncio.subprocess import Process
    from borgitory.models.database import Repository, Schedule
    from borgitory.protocols.command_protocols import ProcessExecutorProtocol
    from borgitory.dependencies import ApplicationScopedNotificationService
    from sqlalchemy.orm import Session
    from borgitory.services.notifications.providers.discord_provider import HttpClient
    from borgitory.services.cloud_providers import StorageFactory
    from borgitory.services.encryption_service import EncryptionService
    from borgitory.services.cloud_providers.registry import ProviderRegistry
    from borgitory.services.hooks.hook_execution_service import HookExecutionService

logger = logging.getLogger(__name__)


@dataclass
class JobManagerConfig:
    """Configuration for the job manager"""

    # Concurrency settings
    max_concurrent_backups: int = 5
    max_concurrent_operations: int = 10

    # Output and storage settings
    max_output_lines_per_job: int = 1000

    # Queue settings
    queue_poll_interval: float = 0.1

    # SSE settings
    sse_keepalive_timeout: float = 30.0
    sse_max_queue_size: int = 100

    # Cloud backup settings
    max_concurrent_cloud_uploads: int = 3


@dataclass
class JobManagerDependencies:
    """Injectable dependencies for the job manager"""

    # Core services
    job_executor: Optional["ProcessExecutorProtocol"] = None
    output_manager: Optional[JobOutputManager] = None
    queue_manager: Optional[JobQueueManager] = None
    event_broadcaster: Optional[JobEventBroadcaster] = None
    database_manager: Optional[JobDatabaseManager] = None

    # External dependencies (for testing/customization)
    subprocess_executor: Optional[Callable[..., Coroutine[None, None, "Process"]]] = (
        field(default_factory=lambda: asyncio.create_subprocess_exec)
    )
    db_session_factory: Optional[Callable[[], _GeneratorContextManager["Session"]]] = (
        None
    )
    rclone_service: Optional[RcloneService] = None
    http_client_factory: Optional[Callable[[], "HttpClient"]] = None
    encryption_service: Optional["EncryptionService"] = None
    storage_factory: Optional["StorageFactory"] = None
    provider_registry: Optional["ProviderRegistry"] = None
    # Use semantic type alias for application-scoped notification service
    notification_service: Optional["ApplicationScopedNotificationService"] = None
    hook_execution_service: Optional["HookExecutionService"] = None

    def __post_init__(self) -> None:
        """Initialize default dependencies if not provided"""
        if self.db_session_factory is None:
            self.db_session_factory = self._default_db_session_factory

    def _default_db_session_factory(self) -> _GeneratorContextManager["Session"]:
        """Default database session factory"""
        return get_db_session()


@dataclass
class BorgJobTask:
    """Individual task within a job"""

    task_type: str  # 'backup', 'prune', 'check', 'cloud_sync', 'hook', 'notification'
    task_name: str
    status: str = "pending"  # 'pending', 'running', 'completed', 'failed', 'skipped'
    started_at: Optional[datetime] = None
    completed_at: Optional[datetime] = None
    return_code: Optional[int] = None
    error: Optional[str] = None
    parameters: Dict[str, object] = field(default_factory=dict)
    output_lines: List[Union[str, Dict[str, str]]] = field(
        default_factory=list
    )  # Store task output


@dataclass
class BorgJob:
    """Represents a job in the manager"""

    id: str
    status: str  # 'pending', 'queued', 'running', 'completed', 'failed'
    started_at: datetime
    completed_at: Optional[datetime] = None
    return_code: Optional[int] = None
    error: Optional[str] = None

    command: Optional[List[str]] = None

    job_type: str = "simple"  # 'simple' or 'composite'
    tasks: List[BorgJobTask] = field(default_factory=list)
    current_task_index: int = 0

    repository_id: Optional[int] = None
    schedule: Optional["Schedule"] = None

    cloud_sync_config_id: Optional[int] = None

    def get_current_task(self) -> Optional[BorgJobTask]:
        """Get the currently executing task (for composite jobs)"""
        if self.job_type == "composite" and 0 <= self.current_task_index < len(
            self.tasks
        ):
            return self.tasks[self.current_task_index]
        return None


class JobManagerFactory:
    """Factory for creating job manager instances with proper dependency injection"""

    @classmethod
    def create_dependencies(
        cls,
        config: Optional[JobManagerConfig] = None,
        custom_dependencies: Optional[JobManagerDependencies] = None,
    ) -> JobManagerDependencies:
        """Create a complete set of dependencies for the job manager"""

        if config is None:
            config = JobManagerConfig()

        if custom_dependencies is None:
            custom_dependencies = JobManagerDependencies()

        # Create core services with proper configuration
        deps = JobManagerDependencies(
            # Use provided dependencies or create new ones
            subprocess_executor=custom_dependencies.subprocess_executor,
            db_session_factory=custom_dependencies.db_session_factory,
            rclone_service=custom_dependencies.rclone_service,
            http_client_factory=custom_dependencies.http_client_factory,
            encryption_service=custom_dependencies.encryption_service,
            storage_factory=custom_dependencies.storage_factory,
            provider_registry=custom_dependencies.provider_registry,
            notification_service=custom_dependencies.notification_service,
            hook_execution_service=custom_dependencies.hook_execution_service,
        )

        # Job Executor
        if custom_dependencies.job_executor:
            deps.job_executor = custom_dependencies.job_executor
        else:
            # Create command executor for JobExecutor
            from borgitory.services.command_execution.command_executor_factory import (
                create_command_executor,
            )

            command_executor = create_command_executor()
            deps.job_executor = JobExecutor(command_executor)

        # Job Output Manager
        if custom_dependencies.output_manager:
            deps.output_manager = custom_dependencies.output_manager
        else:
            deps.output_manager = JobOutputManager(
                max_lines_per_job=config.max_output_lines_per_job
            )

        # Job Queue Manager
        if custom_dependencies.queue_manager:
            deps.queue_manager = custom_dependencies.queue_manager
        else:
            deps.queue_manager = JobQueueManager(
                max_concurrent_backups=config.max_concurrent_backups,
                max_concurrent_operations=config.max_concurrent_operations,
                queue_poll_interval=config.queue_poll_interval,
            )

        # Job Event Broadcaster
        if custom_dependencies.event_broadcaster:
            deps.event_broadcaster = custom_dependencies.event_broadcaster
        else:
            deps.event_broadcaster = JobEventBroadcaster(
                max_queue_size=config.sse_max_queue_size,
                keepalive_timeout=config.sse_keepalive_timeout,
            )

        if custom_dependencies.database_manager:
            deps.database_manager = custom_dependencies.database_manager
        else:
            deps.database_manager = JobDatabaseManager(
                db_session_factory=deps.db_session_factory,
            )

        return deps

    @classmethod
    def create_complete_dependencies(
        cls,
        config: Optional[JobManagerConfig] = None,
    ) -> JobManagerDependencies:
        """Create a complete set of dependencies with all cloud sync services for production use"""

        if config is None:
            config = JobManagerConfig()

        # Import dependencies from the DI system
        from borgitory.dependencies import (
            get_rclone_service,
            get_encryption_service,
            get_storage_factory,
            get_registry_factory,
            get_provider_registry,
            get_hook_execution_service,
            get_command_executor,
            get_wsl_command_executor,
        )

        # Create complete dependencies with all cloud sync and notification services
        # Import singleton dependency functions
        from borgitory.dependencies import get_notification_service_singleton

        # Create command executor for rclone service
        wsl_executor = get_wsl_command_executor()
        command_executor = get_command_executor(wsl_executor)

        complete_deps = JobManagerDependencies(
            rclone_service=get_rclone_service(command_executor),
            encryption_service=get_encryption_service(),
            storage_factory=get_storage_factory(get_rclone_service(command_executor)),
            provider_registry=get_provider_registry(
                registry_factory=get_registry_factory()
            ),
            notification_service=get_notification_service_singleton(),
            hook_execution_service=get_hook_execution_service(),
        )

        return cls.create_dependencies(config=config, custom_dependencies=complete_deps)

    @classmethod
    def create_for_testing(
        cls,
        mock_subprocess: Optional[Callable[..., Any]] = None,
        mock_db_session: Optional[Callable[[], Any]] = None,
        mock_rclone_service: Optional[Any] = None,
        mock_http_client: Optional[Callable[[], Any]] = None,
        config: Optional[JobManagerConfig] = None,
    ) -> JobManagerDependencies:
        """Create dependencies with mocked services for testing"""

        test_deps = JobManagerDependencies(
            subprocess_executor=mock_subprocess,
            db_session_factory=mock_db_session,
            rclone_service=mock_rclone_service,
            http_client_factory=mock_http_client,
        )

        return cls.create_dependencies(config=config, custom_dependencies=test_deps)

    @classmethod
    def create_minimal(cls) -> JobManagerDependencies:
        """Create minimal dependencies (useful for testing or simple use cases)"""

        config = JobManagerConfig(
            max_concurrent_backups=1,
            max_concurrent_operations=2,
            max_output_lines_per_job=100,
            sse_max_queue_size=10,
        )

        return cls.create_complete_dependencies(config=config)


class JobManager:
    """
    Main Job Manager using dependency injection and modular architecture
    """

    def __init__(
        self,
        config: Optional[JobManagerConfig] = None,
        dependencies: Optional[JobManagerDependencies] = None,
    ) -> None:
        self.config = config or JobManagerConfig()

        if dependencies is None:
            dependencies = JobManagerFactory.create_complete_dependencies()

        self.dependencies = dependencies

        self.executor = dependencies.job_executor
        self.output_manager = dependencies.output_manager
        self.queue_manager = dependencies.queue_manager
        self.event_broadcaster = dependencies.event_broadcaster
        self.database_manager = dependencies.database_manager
        # Use semantic type alias for application-scoped notification service
        from borgitory.dependencies import ApplicationScopedNotificationService

        self.notification_service: Optional[ApplicationScopedNotificationService] = (
            dependencies.notification_service
        )

        self.jobs: Dict[str, BorgJob] = {}
        self._processes: Dict[str, asyncio.subprocess.Process] = {}

        self._initialized = False
        self._shutdown_requested = False

        self._setup_callbacks()

    @property
    def safe_executor(self) -> "ProcessExecutorProtocol":
        if self.executor is None:
            raise RuntimeError(
                "JobManager executor is None - ensure proper initialization"
            )
        return self.executor

    @property
    def safe_output_manager(self) -> JobOutputManager:
        if self.output_manager is None:
            raise RuntimeError(
                "JobManager output_manager is None - ensure proper initialization"
            )
        return self.output_manager

    @property
    def safe_queue_manager(self) -> JobQueueManager:
        if self.queue_manager is None:
            raise RuntimeError(
                "JobManager queue_manager is None - ensure proper initialization"
            )
        return self.queue_manager

    @property
    def safe_event_broadcaster(self) -> JobEventBroadcaster:
        if self.event_broadcaster is None:
            raise RuntimeError(
                "JobManager event_broadcaster is None - ensure proper initialization"
            )
        return self.event_broadcaster

    def _setup_callbacks(self) -> None:
        """Set up callbacks between modules"""
        if self.queue_manager:
            self.queue_manager.set_callbacks(
                job_start_callback=self._on_job_start,
                job_complete_callback=self._on_job_complete,
            )

    async def initialize(self) -> None:
        """Initialize all modules"""
        if self._initialized:
            return

        if self.queue_manager:
            await self.queue_manager.initialize()

        if self.event_broadcaster:
            await self.safe_event_broadcaster.initialize()

        self._initialized = True
        logger.info("Job manager initialized successfully")

    async def start_borg_command(
        self,
        command: List[str],
        env: Optional[Dict[str, str]] = None,
        is_backup: bool = False,
    ) -> str:
        """Start a Borg command (now always creates composite job with one task)"""
        await self.initialize()

        job_id = str(uuid.uuid4())

        # Create the main task for this command
        command_str = " ".join(command[:3]) + ("..." if len(command) > 3 else "")
        main_task = BorgJobTask(
            task_type="command",
            task_name=f"Execute: {command_str}",
            status="queued" if is_backup else "running",
            started_at=now_utc(),
        )

        # Create composite job (all jobs are now composite)
        job = BorgJob(
            id=job_id,
            command=command,
            job_type="composite",  # All jobs are now composite
            status="queued" if is_backup else "running",
            started_at=now_utc(),
            tasks=[main_task],  # Always has at least one task
        )
        self.jobs[job_id] = job

        self.safe_output_manager.create_job_output(job_id)

        if is_backup:
            await self.safe_queue_manager.enqueue_job(
                job_id=job_id, job_type="backup", priority=JobPriority.NORMAL
            )
        else:
            await self._execute_composite_task(job, main_task, command, env)

        self.safe_event_broadcaster.broadcast_event(
            EventType.JOB_STARTED,
            job_id=job_id,
            data={"command": command_str, "is_backup": is_backup},
        )

        return job_id

    async def _execute_composite_task(
        self,
        job: BorgJob,
        task: BorgJobTask,
        command: List[str],
        env: Optional[Dict[str, str]] = None,
    ) -> None:
        """Execute a single task within a composite job"""
        job.status = "running"
        task.status = "running"

        try:
            process = await self.safe_executor.start_process(command, env)
            self._processes[job.id] = process

            def output_callback(line: str) -> None:
                # Provide default progress since callback now only receives line
                progress: Dict[str, object] = {}
                # Add output to both the task and the output manager
                task.output_lines.append(line)
                asyncio.create_task(
                    self.safe_output_manager.add_output_line(
                        job.id, line, "stdout", progress
                    )
                )

                self.safe_event_broadcaster.broadcast_event(
                    EventType.JOB_OUTPUT,
                    job_id=job.id,
                    data={"line": line, "progress": None},  # No progress data
                )

            result = await self.safe_executor.monitor_process_output(
                process, output_callback=output_callback
            )

            # Update task and job based on process result
            task.completed_at = now_utc()
            task.return_code = result.return_code

            if result.return_code == 0:
                task.status = "completed"
                job.status = "completed"
            else:
                task.status = "failed"
                task.error = (
                    result.error
                    or f"Process failed with return code {result.return_code}"
                )
                job.status = "failed"
                job.error = task.error
<<<<<<< HEAD
                logger.error(f"Composite job task {job.id} execution failed: {result.stdout.decode('utf-8')}")
=======
                logger.error(
                    f"Composite job task {job.id} execution failed: {result.stdout.decode('utf-8')}"
                )
>>>>>>> 932cd152

            job.return_code = result.return_code
            job.completed_at = now_utc()

            if result.error:
                task.error = result.error
                job.error = result.error

            self.safe_event_broadcaster.broadcast_event(
                EventType.JOB_COMPLETED
                if job.status == "completed"
                else EventType.JOB_FAILED,
                job_id=job.id,
                data={"return_code": result.return_code, "status": job.status},
            )

        except Exception as e:
            task.status = "failed"
            task.error = str(e)
            task.completed_at = now_utc()
            job.status = "failed"
            job.error = str(e)
            job.completed_at = now_utc()
            logger.error(f"Composite job task {job.id} execution failed: {e}")

            self.safe_event_broadcaster.broadcast_event(
                EventType.JOB_FAILED, job_id=job.id, data={"error": str(e)}
            )

        finally:
            if job.id in self._processes:
                del self._processes[job.id]

    def _on_job_start(self, job_id: str, queued_job: QueuedJob) -> None:
        """Callback when queue manager starts a job"""
        job = self.jobs.get(job_id)
        if job and job.command:
            asyncio.create_task(self._execute_simple_job(job, job.command))

    def _on_job_complete(self, job_id: str, success: bool) -> None:
        """Callback when queue manager completes a job"""
        job = self.jobs.get(job_id)
        if job:
            logger.info(f"Job {job_id} completed with success={success}")

    async def create_composite_job(
        self,
        job_type: str,
        task_definitions: List["TaskDefinition"],
        repository: "Repository",
        schedule: Optional["Schedule"] = None,
        cloud_sync_config_id: Optional[int] = None,
    ) -> str:
        """Create a composite job with multiple tasks"""
        await self.initialize()

        job_id = str(uuid.uuid4())

        tasks = []
        for task_def in task_definitions:
            # Create parameters dict from the TaskDefinition
            parameters: Dict[str, object] = {
                "type": task_def.type,
                "name": task_def.name,
                **task_def.parameters,
            }
            if task_def.priority is not None:
                parameters["priority"] = task_def.priority
            if task_def.timeout is not None:
                parameters["timeout"] = task_def.timeout
            if task_def.retry_count is not None:
                parameters["retry_count"] = task_def.retry_count

            task = BorgJobTask(
                task_type=task_def.type,
                task_name=task_def.name,
                parameters=parameters,
            )
            tasks.append(task)

        job = BorgJob(
            id=job_id,
            job_type="composite",
            status="pending",
            started_at=now_utc(),
            tasks=tasks,
            repository_id=repository.id,
            schedule=schedule,
            cloud_sync_config_id=cloud_sync_config_id,
        )
        self.jobs[job_id] = job

        if self.database_manager:
            db_job_data = DatabaseJobData(
                job_uuid=job_id,
                repository_id=repository.id,
                job_type=job_type,
                status="pending",
                started_at=job.started_at,
                cloud_sync_config_id=cloud_sync_config_id,
            )

            await self.database_manager.create_database_job(db_job_data)

            try:
                await self.database_manager.save_job_tasks(job_id, job.tasks)
                logger.info(f"Pre-saved {len(job.tasks)} tasks for job {job_id}")
            except Exception as e:
                logger.error(f"Failed to pre-save tasks for job {job_id}: {e}")

        self.safe_output_manager.create_job_output(job_id)

        asyncio.create_task(self._execute_composite_job(job))

        self.safe_event_broadcaster.broadcast_event(
            EventType.JOB_STARTED,
            job_id=job_id,
            data={"job_type": job_type, "task_count": len(tasks)},
        )

        return job_id

    async def _execute_composite_job(self, job: BorgJob) -> None:
        """Execute a composite job with multiple sequential tasks"""
        job.status = "running"

        # Update job status in database
        if self.database_manager:
            await self.database_manager.update_job_status(job.id, "running")

        self.safe_event_broadcaster.broadcast_event(
            EventType.JOB_STATUS_CHANGED,
            job_id=job.id,
            data={"status": "running", "started_at": job.started_at.isoformat()},
        )

        try:
            for task_index, task in enumerate(job.tasks):
                job.current_task_index = task_index

                task.status = "running"
                task.started_at = now_utc()

                self.safe_event_broadcaster.broadcast_event(
                    EventType.TASK_STARTED,
                    job_id=job.id,
                    data={
                        "task_index": task_index,
                        "task_type": task.task_type,
                        "task_name": task.task_name,
                    },
                )

                # Execute the task based on its type
                try:
                    if task.task_type == "backup":
                        await self._execute_backup_task(job, task, task_index)
                    elif task.task_type == "prune":
                        await self._execute_prune_task(job, task, task_index)
                    elif task.task_type == "check":
                        await self._execute_check_task(job, task, task_index)
                    elif task.task_type == "cloud_sync":
                        await self._execute_cloud_sync_task(job, task, task_index)
                    elif task.task_type == "notification":
                        await self._execute_notification_task(job, task, task_index)
                    elif task.task_type == "hook":
                        # For post-hooks, determine if job has failed so far
                        hook_type = task.parameters.get("hook_type", "unknown")
                        job_has_failed = False
                        if hook_type == "post":
                            # Check if any previous tasks have failed
                            previous_tasks = job.tasks[:task_index]
                            job_has_failed = any(
                                t.status == "failed"
                                and (
                                    t.task_type in ["backup"]  # Critical task types
                                    or (
                                        t.task_type == "hook"
                                        and t.parameters.get("critical_failure", False)
                                    )  # Critical hooks
                                )
                                for t in previous_tasks
                            )
                        await self._execute_hook_task(
                            job, task, task_index, job_has_failed
                        )
                    else:
                        await self._execute_task(job, task, task_index)

                    # Task status, return_code, and completed_at are already set by the individual task methods
                    # Just ensure completed_at is set if not already
                    if not task.completed_at:
                        task.completed_at = now_utc()

                    self.safe_event_broadcaster.broadcast_event(
                        EventType.TASK_COMPLETED
                        if task.status == "completed"
                        else EventType.TASK_FAILED,
                        job_id=job.id,
                        data={
                            "task_index": task_index,
                            "status": task.status,
                            "return_code": task.return_code,
                        },
                    )

                    # Update task in database BEFORE checking if we should break
                    if self.database_manager:
                        try:
                            logger.info(
                                f"Saving task {task.task_type} to database - Status: {task.status}, Return Code: {task.return_code}, Output Lines: {len(task.output_lines)}"
                            )
                            await self.database_manager.save_job_tasks(
                                job.id, job.tasks
                            )
                            logger.info(
                                f"Successfully saved task {task.task_type} to database"
                            )
                        except Exception as e:
                            logger.error(f"Failed to update tasks in database: {e}")

                    if task.status == "failed":
                        is_critical_hook_failure = (
                            task.task_type == "hook"
                            and task.parameters.get("critical_failure", False)
                        )
                        is_critical_task = task.task_type in ["backup"]

                        if is_critical_hook_failure or is_critical_task:
                            failed_hook_name = task.parameters.get(
                                "failed_critical_hook_name", "unknown"
                            )
                            logger.error(
                                f"Critical {'hook' if is_critical_hook_failure else 'task'} "
                                f"{'(' + str(failed_hook_name) + ') ' if is_critical_hook_failure else ''}"
                                f"{task.task_type} failed, stopping job"
                            )

                            remaining_tasks = job.tasks[task_index + 1 :]
                            for remaining_task in remaining_tasks:
                                if remaining_task.status == "pending":
                                    remaining_task.status = "skipped"
                                    remaining_task.completed_at = now_utc()
                                    remaining_task.output_lines.append(
                                        f"Task skipped due to critical {'hook' if is_critical_hook_failure else 'task'} failure"
                                    )
                                    logger.info(
                                        f"Marked task {remaining_task.task_type} as skipped due to critical failure"
                                    )

                            # Save all tasks to database after marking remaining as skipped
                            if self.database_manager:
                                try:
                                    logger.info(
                                        f"Saving all tasks to database after critical failure - Job: {job.id}"
                                    )
                                    await self.database_manager.save_job_tasks(
                                        job.id, job.tasks
                                    )
                                    logger.info(
                                        "Successfully saved all tasks to database after critical failure"
                                    )
                                except Exception as e:
                                    logger.error(
                                        f"Failed to update tasks in database after critical failure: {e}"
                                    )

                            break

                except Exception as e:
                    task.status = "failed"
                    task.error = str(e)
                    task.completed_at = now_utc()
                    logger.error(f"Task {task.task_type} in job {job.id} failed: {e}")

                    self.safe_event_broadcaster.broadcast_event(
                        EventType.TASK_FAILED,
                        job_id=job.id,
                        data={"task_index": task_index, "error": str(e)},
                    )

                    if self.database_manager:
                        try:
                            logger.info(
                                f"Saving exception task {task.task_type} to database - Status: {task.status}, Return Code: {task.return_code}, Output Lines: {len(task.output_lines)}"
                            )
                            await self.database_manager.save_job_tasks(
                                job.id, job.tasks
                            )
                            logger.info(
                                f"Successfully saved exception task {task.task_type} to database"
                            )
                        except Exception as db_e:
                            logger.error(f"Failed to update tasks in database: {db_e}")

                    if task.task_type in ["backup"]:
                        remaining_tasks = job.tasks[task_index + 1 :]
                        for remaining_task in remaining_tasks:
                            if remaining_task.status == "pending":
                                remaining_task.status = "skipped"
                                remaining_task.completed_at = now_utc()
                                remaining_task.output_lines.append(
                                    "Task skipped due to critical task exception"
                                )
                                logger.info(
                                    f"Marked task {remaining_task.task_type} as skipped due to critical task exception"
                                )

                        # Save all tasks to database after marking remaining as skipped
                        if self.database_manager:
                            try:
                                logger.info(
                                    f"Saving all tasks to database after critical exception - Job: {job.id}"
                                )
                                await self.database_manager.save_job_tasks(
                                    job.id, job.tasks
                                )
                                logger.info(
                                    "Successfully saved all tasks to database after critical exception"
                                )
                            except Exception as db_e:
                                logger.error(
                                    f"Failed to update tasks in database after critical exception: {db_e}"
                                )

                        break

            failed_tasks = [t for t in job.tasks if t.status == "failed"]
            completed_tasks = [t for t in job.tasks if t.status == "completed"]
            skipped_tasks = [t for t in job.tasks if t.status == "skipped"]
            finished_tasks = completed_tasks + skipped_tasks

            if len(finished_tasks) + len(failed_tasks) == len(job.tasks):
                if failed_tasks:
                    critical_task_failed = any(
                        t.task_type in ["backup"] for t in failed_tasks
                    )
                    critical_hook_failed = any(
                        t.task_type == "hook"
                        and t.parameters.get("critical_failure", False)
                        for t in failed_tasks
                    )
                    job.status = (
                        "failed"
                        if (critical_task_failed or critical_hook_failed)
                        else "completed"
                    )
                else:
                    job.status = "completed"
            else:
                job.status = "failed"

            job.completed_at = now_utc()

            # Update final job status
            if self.database_manager:
                await self.database_manager.update_job_status(
                    job.id, job.status, job.completed_at
                )

            self.safe_event_broadcaster.broadcast_event(
                EventType.JOB_COMPLETED
                if job.status == "completed"
                else EventType.JOB_FAILED,
                job_id=job.id,
                data={
                    "status": job.status,
                    "completed_at": job.completed_at.isoformat(),
                },
            )

        except Exception as e:
            job.status = "failed"
            job.error = str(e)
            job.completed_at = now_utc()
            logger.error(f"Composite job {job.id} execution failed: {e}")

            if self.database_manager:
                await self.database_manager.update_job_status(
                    job.id, "failed", job.completed_at, None, None, str(e)
                )

            self.safe_event_broadcaster.broadcast_event(
                EventType.JOB_FAILED, job_id=job.id, data={"error": str(e)}
            )

    async def _execute_simple_job(
        self, job: BorgJob, command: List[str], env: Optional[Dict[str, str]] = None
    ) -> None:
        """Execute a simple single-command job (for test compatibility)"""
        job.status = "running"

        try:
            process = await self.safe_executor.start_process(command, env)
            self._processes[job.id] = process

            def output_callback(line: str) -> None:
                # Provide default progress since callback now only receives line
                progress: Dict[str, object] = {}
                asyncio.create_task(
                    self.safe_output_manager.add_output_line(
                        job.id, line, "stdout", progress
                    )
                )

                self.safe_event_broadcaster.broadcast_event(
                    EventType.JOB_OUTPUT,
                    job_id=job.id,
                    data={"line": line, "progress": None},  # No progress data
                )

            result = await self.safe_executor.monitor_process_output(
                process, output_callback=output_callback
            )

            job.status = "completed" if result.return_code == 0 else "failed"
            job.return_code = result.return_code
            job.completed_at = now_utc()

            if result.error:
                job.error = result.error

            self.safe_event_broadcaster.broadcast_event(
                EventType.JOB_COMPLETED
                if job.status == "completed"
                else EventType.JOB_FAILED,
                job_id=job.id,
                data={"return_code": result.return_code, "status": job.status},
            )

        except Exception as e:
            job.status = "failed"
            job.error = str(e)
            job.completed_at = now_utc()
            logger.error(f"Job {job.id} execution failed: {e}")

            self.safe_event_broadcaster.broadcast_event(
                EventType.JOB_FAILED, job_id=job.id, data={"error": str(e)}
            )

        finally:
            if job.id in self._processes:
                del self._processes[job.id]

    async def _execute_backup_task(
        self, job: BorgJob, task: BorgJobTask, task_index: int = 0
    ) -> bool:
        """Execute a backup task using JobExecutor"""
        try:
            params = task.parameters

            if job.repository_id is None:
                task.status = "failed"
                task.error = "Repository ID is missing"
                return False
            repo_data = await self._get_repository_data(job.repository_id)
            if not repo_data:
                task.status = "failed"
                task.return_code = 1
                task.error = "Repository not found"
                task.completed_at = now_utc()
                return False

            repository_path = repo_data.get("path") or params.get("repository_path")
            passphrase = str(
                repo_data.get("passphrase") or params.get("passphrase") or ""
            )
            keyfile_content = repo_data.get("keyfile_content")
            if keyfile_content is not None and not isinstance(keyfile_content, str):
                keyfile_content = None  # Ensure it's str or None
            cache_dir = repo_data.get("cache_dir")

            def task_output_callback(line: str) -> None:
                task.output_lines.append(line)
                # Provide default progress since callback now only receives line
                progress: Dict[str, object] = {}
                asyncio.create_task(
                    self.safe_output_manager.add_output_line(
                        job.id, line, "stdout", progress
                    )
                )

                self.safe_event_broadcaster.broadcast_event(
                    EventType.JOB_OUTPUT,
                    job_id=job.id,
                    data={
                        "line": line,
                        "progress": None,  # No progress data
                        "task_index": job.current_task_index,
                    },
                )

            # Build backup command
            source_path = params.get("source_path")
            archive_name = params.get(
                "archive_name", f"backup-{now_utc().strftime('%Y%m%d-%H%M%S')}"
            )

            logger.info(
                f"Backup task parameters - source_path: {source_path}, archive_name: {archive_name}"
            )
            logger.info(f"All task parameters: {params}")

            additional_args = []
            additional_args.extend(["--stats", "--list"])
            additional_args.extend(["--filter", "AME"])

            patterns = params.get("patterns", [])
            if patterns and isinstance(patterns, list):
                for pattern in patterns:
                    pattern_arg = f"--pattern={pattern}"
                    additional_args.append(pattern_arg)
                    task_output_callback(f"Added pattern: {pattern_arg}")
                    logger.info(f"Added Borg pattern: {pattern_arg}")

            dry_run = params.get("dry_run", False)
            if dry_run:
                additional_args.append("--dry-run")

            additional_args.append(f"{repository_path}::{archive_name}")

            if source_path:
                additional_args.append(str(source_path))

            logger.info(f"Final additional_args for Borg command: {additional_args}")

            ignore_lock = params.get("ignore_lock", False)
            if ignore_lock:
                logger.info(f"Running borg break-lock on repository: {repository_path}")
                try:
                    await self._execute_break_lock(
                        str(repository_path),
                        passphrase,
                        task_output_callback,
                        keyfile_content,
                    )
                except Exception as e:
                    logger.warning(f"Break-lock failed, continuing with backup: {e}")
                    task_output_callback(f"Warning: Break-lock failed: {e}")

            # Prepare environment overrides for cache directory
            env_overrides: dict[str, str] = {}
            if cache_dir and isinstance(cache_dir, str):
                env_overrides["BORG_CACHE_DIR"] = cache_dir

            async with secure_borg_command(
                base_command="borg create",
                repository_path="",
                passphrase=passphrase,
                keyfile_content=keyfile_content,
                additional_args=additional_args,
                environment_overrides=env_overrides,
                cleanup_keyfile=False,
            ) as (command, env, temp_keyfile_path):
                process = await self.safe_executor.start_process(command, env)
                self._processes[job.id] = process

                if temp_keyfile_path:
                    setattr(task, "_temp_keyfile_path", temp_keyfile_path)

            # Monitor the process (outside context manager since it's long-running)
            result = await self.safe_executor.monitor_process_output(
                process, output_callback=task_output_callback
            )

            logger.info(
                f"Backup process completed with return code: {result.return_code}"
            )
            if result.stdout:
                logger.info(f"Backup process stdout length: {len(result.stdout)} bytes")
            if result.stderr:
                logger.info(f"Backup process stderr length: {len(result.stderr)} bytes")
            if result.error:
                logger.error(f"Backup process error: {result.error}")

            if job.id in self._processes:
                del self._processes[job.id]

            task.return_code = result.return_code
            task.status = "completed" if result.return_code == 0 else "failed"
            task.completed_at = now_utc()

            if hasattr(task, "_temp_keyfile_path"):
                cleanup_temp_keyfile(getattr(task, "_temp_keyfile_path"))
                delattr(task, "_temp_keyfile_path")

            if result.stdout:
                full_output = result.stdout.decode("utf-8", errors="replace").strip()
                if full_output and result.return_code != 0:
                    for line in full_output.split("\n"):
                        if line.strip():
                            task.output_lines.append(line)
                            asyncio.create_task(
                                self.safe_output_manager.add_output_line(
                                    job.id, line, "stdout", {}
                                )
                            )

            if result.error:
                task.error = result.error
            elif result.return_code != 0:
                if result.stdout:
                    output_text = result.stdout.decode(
                        "utf-8", errors="replace"
                    ).strip()
                    # Get the last few lines which likely contain the error
                    error_lines = output_text.split("\n")[-5:] if output_text else []
                    stderr_text = (
                        "\n".join(error_lines) if error_lines else "No output captured"
                    )
                else:
                    stderr_text = "No output captured"
                task.error = f"Backup failed with return code {result.return_code}: {stderr_text}"

            return result.return_code == 0

        except Exception as e:
            logger.error(f"Exception in backup task execution: {str(e)}")
            task.status = "failed"
            task.return_code = 1
            task.error = f"Backup task failed: {str(e)}"
            task.completed_at = now_utc()

            if hasattr(task, "_temp_keyfile_path"):
                cleanup_temp_keyfile(getattr(task, "_temp_keyfile_path"))
                delattr(task, "_temp_keyfile_path")

            return False

    async def _execute_break_lock(
        self,
        repository_path: str,
        passphrase: str,
        output_callback: Optional[Callable[[str], None]] = None,
        keyfile_content: Optional[str] = None,
    ) -> None:
        """Execute borg break-lock command to release stale repository locks"""
        try:
            if output_callback:
                output_callback(
                    "Running 'borg break-lock' to remove stale repository locks..."
                )

            async with secure_borg_command(
                base_command="borg break-lock",
                repository_path=repository_path,
                passphrase=passphrase,
                keyfile_content=keyfile_content,
                additional_args=[],
            ) as (command, env, _):
                process = await self.safe_executor.start_process(command, env)

                try:
                    result = await asyncio.wait_for(
                        self.safe_executor.monitor_process_output(
                            process, output_callback=output_callback
                        ),
                        timeout=30,
                    )
                except asyncio.TimeoutError:
                    if output_callback:
                        output_callback("Break-lock timed out, terminating process")
                    process.kill()
                    await process.wait()
                    raise Exception("Break-lock operation timed out")

                if result.return_code == 0:
                    if output_callback:
                        output_callback("Successfully released repository lock")
                    logger.info(
                        f"Successfully released lock on repository: {repository_path}"
                    )
                else:
                    error_msg = f"Break-lock returned {result.return_code}"
                    if result.stdout:
                        stdout_text = result.stdout.decode(
                            "utf-8", errors="replace"
                        ).strip()
                        if stdout_text:
                            error_msg += f": {stdout_text}"

                    if output_callback:
                        output_callback(f"Warning: {error_msg}")
                    logger.warning(
                        f"Break-lock warning for {repository_path}: {error_msg}"
                    )

        except Exception as e:
            error_msg = f"Error executing break-lock: {str(e)}"
            if output_callback:
                output_callback(f"Warning: {error_msg}")
            logger.error(f"Break-lock error for repository {repository_path}: {e}")
            raise

    async def _execute_prune_task(
        self, job: BorgJob, task: BorgJobTask, task_index: int = 0
    ) -> bool:
        """Execute a prune task using JobExecutor"""
        try:
            params = task.parameters

            if job.repository_id is None:
                task.status = "failed"
                task.error = "Repository ID is missing"
                return False
            repo_data = await self._get_repository_data(job.repository_id)
            if not repo_data:
                task.status = "failed"
                task.return_code = 1
                task.error = "Repository not found"
                task.completed_at = now_utc()
                return False

            repository_path = repo_data.get("path") or params.get("repository_path")
            passphrase = str(
                repo_data.get("passphrase") or params.get("passphrase") or ""
            )

            def task_output_callback(line: str) -> None:
                task.output_lines.append(line)
                # Provide default progress since callback now only receives line
                progress: Dict[str, object] = {}
                asyncio.create_task(
                    self.safe_output_manager.add_output_line(
                        job.id, line, "stdout", progress
                    )
                )

            result = await self.safe_executor.execute_prune_task(
                repository_path=str(repository_path or ""),
                passphrase=passphrase,
                keep_within=str(params.get("keep_within"))
                if params.get("keep_within")
                else None,
                keep_secondly=int(str(params.get("keep_secondly") or 0))
                if params.get("keep_secondly")
                else None,
                keep_minutely=int(str(params.get("keep_minutely") or 0))
                if params.get("keep_minutely")
                else None,
                keep_hourly=int(str(params.get("keep_hourly") or 0))
                if params.get("keep_hourly")
                else None,
                keep_daily=int(str(params.get("keep_daily") or 0))
                if params.get("keep_daily")
                else None,
                keep_weekly=int(str(params.get("keep_weekly") or 0))
                if params.get("keep_weekly")
                else None,
                keep_monthly=int(str(params.get("keep_monthly") or 0))
                if params.get("keep_monthly")
                else None,
                keep_yearly=int(str(params.get("keep_yearly") or 0))
                if params.get("keep_yearly")
                else None,
                show_stats=bool(params.get("show_stats", True)),
                show_list=bool(params.get("show_list", False)),
                save_space=bool(params.get("save_space", False)),
                force_prune=bool(params.get("force_prune", False)),
                dry_run=bool(params.get("dry_run", False)),
                output_callback=task_output_callback,
            )

            # Set task status based on result
            task.return_code = result.return_code
            task.status = "completed" if result.return_code == 0 else "failed"
            task.completed_at = now_utc()
            if result.error:
                task.error = result.error

            return result.return_code == 0

        except Exception as e:
            logger.error(f"Exception in prune task: {str(e)}")
            task.status = "failed"
            task.return_code = -1
            task.error = f"Prune task failed: {str(e)}"
            task.completed_at = now_utc()
            return False

    async def _execute_check_task(
        self, job: BorgJob, task: BorgJobTask, task_index: int = 0
    ) -> bool:
        """Execute a repository check task"""
        try:
            params = task.parameters

            if job.repository_id is None:
                task.status = "failed"
                task.error = "Repository ID is missing"
                return False
            repo_data = await self._get_repository_data(job.repository_id)
            if not repo_data:
                task.status = "failed"
                task.return_code = 1
                task.error = "Repository not found"
                task.completed_at = now_utc()
                return False

            repository_path = repo_data.get("path") or params.get("repository_path")
            passphrase = str(
                repo_data.get("passphrase") or params.get("passphrase") or ""
            )
            keyfile_content = repo_data.get("keyfile_content")
            if keyfile_content is not None and not isinstance(keyfile_content, str):
                keyfile_content = None  # Ensure it's str or None

            def task_output_callback(line: str) -> None:
                task.output_lines.append(line)
                # Provide default progress since callback now only receives line
                progress: Dict[str, object] = {}
                asyncio.create_task(
                    self.safe_output_manager.add_output_line(
                        job.id, line, "stdout", progress
                    )
                )

            additional_args = []

            if params.get("repository_only", False):
                additional_args.append("--repository-only")
            if params.get("archives_only", False):
                additional_args.append("--archives-only")
            if params.get("verify_data", False):
                additional_args.append("--verify-data")
            if params.get("repair", False):
                additional_args.append("--repair")

            if repository_path:
                additional_args.append(str(repository_path))

            async with secure_borg_command(
                base_command="borg check",
                repository_path="",  # Already in additional_args
                passphrase=passphrase,
                keyfile_content=keyfile_content,
                additional_args=additional_args,
            ) as (command, env, _):
                process = await self.safe_executor.start_process(command, env)
                self._processes[job.id] = process

                result = await self.safe_executor.monitor_process_output(
                    process, output_callback=task_output_callback
                )

                if job.id in self._processes:
                    del self._processes[job.id]

                task.return_code = result.return_code
                task.status = "completed" if result.return_code == 0 else "failed"
                task.completed_at = now_utc()

            if result.stdout:
                full_output = result.stdout.decode("utf-8", errors="replace").strip()
                if full_output:
                    for line in full_output.split("\n"):
                        if line.strip():
                            task.output_lines.append(line)
                            asyncio.create_task(
                                self.safe_output_manager.add_output_line(
                                    job.id, line, "stdout", {}
                                )
                            )

            if result.error:
                task.error = result.error
            elif result.return_code != 0:
                if result.stdout:
                    output_text = result.stdout.decode(
                        "utf-8", errors="replace"
                    ).strip()
                    error_lines = output_text.split("\n")[-5:] if output_text else []
                    stderr_text = (
                        "\n".join(error_lines) if error_lines else "No output captured"
                    )
                else:
                    stderr_text = "No output captured"
                task.error = (
                    f"Check failed with return code {result.return_code}: {stderr_text}"
                )

            return result.return_code == 0

        except Exception as e:
            logger.error(f"Error executing check task for job {job.id}: {str(e)}")
            task.status = "failed"
            task.return_code = 1
            task.error = str(e)
            task.completed_at = now_utc()
            return False

    async def _execute_cloud_sync_task(
        self, job: BorgJob, task: BorgJobTask, task_index: int = 0
    ) -> bool:
        """Execute a cloud sync task using JobExecutor"""
        params = task.parameters

        if job.repository_id is None:
            task.status = "failed"
            task.error = "Repository ID is missing"
            return False
        repo_data = await self._get_repository_data(job.repository_id)
        if not repo_data:
            task.status = "failed"
            task.return_code = 1
            task.error = "Repository not found"
            task.completed_at = now_utc()
            return False

        repository_path = repo_data.get("path") or params.get("repository_path")
        passphrase = str(repo_data.get("passphrase") or params.get("passphrase") or "")

        # Validate required parameters
        if not repository_path:
            task.status = "failed"
            task.return_code = 1
            task.error = "Repository path is required for cloud sync"
            task.completed_at = now_utc()
            return False

        if not passphrase:
            task.status = "failed"
            task.return_code = 1
            task.error = "Repository passphrase is required for cloud sync"
            task.completed_at = now_utc()
            return False

        def task_output_callback(line: str) -> None:
            task.output_lines.append(line)
            # Provide default progress since callback now only receives line
            progress: Dict[str, object] = {}
            asyncio.create_task(
                self.safe_output_manager.add_output_line(
                    job.id, line, "stdout", progress
                )
            )

            self.safe_event_broadcaster.broadcast_event(
                EventType.JOB_OUTPUT,
                job_id=job.id,
                data={
                    "line": line,
                    "progress": None,  # No progress data
                    "task_index": task_index,
                },
            )

        # Get cloud sync config ID, defaulting to None if not configured
        cloud_sync_config_id_raw = params.get("cloud_sync_config_id")
        cloud_sync_config_id = (
            int(str(cloud_sync_config_id_raw or 0))
            if cloud_sync_config_id_raw is not None
            else None
        )

        # Handle skip case at caller level instead of inside executor
        if not cloud_sync_config_id:
            logger.info("No cloud backup configuration - skipping cloud sync")
            task.status = "completed"
            task.return_code = 0
            task.completed_at = now_utc()
            # Add output line for UI feedback
            task.output_lines.append("Cloud sync skipped - no configuration")
            asyncio.create_task(
                self.safe_output_manager.add_output_line(
                    job.id, "Cloud sync skipped - no configuration", "stdout", {}
                )
            )
            return True

        # Validate dependencies
        if not all(
            [
                self.dependencies.db_session_factory,
                self.dependencies.rclone_service,
                self.dependencies.encryption_service,
                self.dependencies.storage_factory,
                self.dependencies.provider_registry,
            ]
        ):
            task.status = "failed"
            task.error = "Missing required cloud sync dependencies"
            return False

        # Ensure required dependencies are available
        if not all(
            [
                self.dependencies.db_session_factory,
                self.dependencies.rclone_service,
                self.dependencies.encryption_service,
                self.dependencies.storage_factory,
                self.dependencies.provider_registry,
            ]
        ):
            raise RuntimeError(
                "Required dependencies for cloud sync task are not available"
            )

        # Type assertions after validation
        assert self.dependencies.db_session_factory is not None
        assert self.dependencies.rclone_service is not None
        assert self.dependencies.encryption_service is not None
        assert self.dependencies.storage_factory is not None
        assert self.dependencies.provider_registry is not None

        # Create a wrapper to convert context manager to direct session
        db_factory = self.dependencies.db_session_factory

        def session_factory() -> "Session":
            return db_factory().__enter__()

        result = await self.safe_executor.execute_cloud_sync_task(
            repository_path=str(repository_path or ""),
            cloud_sync_config_id=cloud_sync_config_id,
            db_session_factory=session_factory,
            rclone_service=self.dependencies.rclone_service,
            encryption_service=self.dependencies.encryption_service,
            storage_factory=self.dependencies.storage_factory,
            provider_registry=self.dependencies.provider_registry,
            output_callback=task_output_callback,
        )

        task.return_code = result.return_code
        task.status = "completed" if result.return_code == 0 else "failed"
        task.completed_at = now_utc()
        if result.error:
            task.error = result.error

        return result.return_code == 0

    async def _execute_notification_task(
        self, job: BorgJob, task: BorgJobTask, task_index: int = 0
    ) -> bool:
        """Execute a notification task using the new provider-based system"""
        params = task.parameters

        notification_config_id = params.get("notification_config_id") or params.get(
            "config_id"
        )
        if not notification_config_id:
            logger.info(
                "No notification configuration provided - skipping notification"
            )
            task.status = "failed"
            task.return_code = 1
            task.error = "No notification configuration"
            return False

        try:
            with get_db_session() as db:
                from borgitory.models.database import NotificationConfig
                from borgitory.models.database import Repository
                from borgitory.services.notifications.types import (
                    NotificationMessage,
                    NotificationType,
                    NotificationPriority,
                    NotificationConfig as NotificationConfigType,
                )

                config = (
                    db.query(NotificationConfig)
                    .filter(NotificationConfig.id == notification_config_id)
                    .first()
                )

                if not config:
                    logger.info("Notification configuration not found - skipping")
                    task.status = "skipped"
                    task.return_code = 0
                    return True

                if not config.enabled:
                    logger.info("Notification configuration disabled - skipping")
                    task.status = "skipped"
                    task.return_code = 0
                    return True

                # Use injected notification service
                if self.notification_service is None:
                    logger.error(
                        "NotificationService not available - ensure proper DI setup"
                    )
                    task.status = "failed"
                    task.return_code = 1
                    task.error = "NotificationService not available"
                    return False

                notification_service = self.notification_service

                # Load and decrypt configuration
                try:
                    decrypted_config = notification_service.load_config_from_storage(
                        config.provider, config.provider_config
                    )
                except Exception as e:
                    logger.error(f"Failed to load notification config: {e}")
                    task.status = "failed"
                    task.return_code = 1
                    task.error = f"Failed to load configuration: {str(e)}"
                    return False

                # Create notification config object
                notification_config = NotificationConfigType(
                    provider=config.provider,
                    config=dict(decrypted_config),  # Cast to dict[str, object]
                    name=config.name,
                    enabled=config.enabled,
                )

                repository = (
                    db.query(Repository)
                    .filter(Repository.id == job.repository_id)
                    .first()
                )

                if repository:
                    repository_name = repository.name
                else:
                    repository_name = "Unknown"

                title, message, notification_type_str, priority_value = (
                    self._generate_notification_content(job, repository_name)
                )

                title_param = params.get("title")
                message_param = params.get("message")
                type_param = params.get("type")
                priority_param = params.get("priority")

                if title_param is not None:
                    title = str(title_param)
                if message_param is not None:
                    message = str(message_param)
                if type_param is not None:
                    notification_type_str = str(type_param)
                if priority_param is not None:
                    try:
                        priority_value = int(str(priority_param))
                    except (ValueError, TypeError):
                        pass

                try:
                    notification_type = NotificationType(
                        str(notification_type_str).lower()
                    )
                except ValueError:
                    notification_type = NotificationType.INFO

                try:
                    priority = NotificationPriority(
                        int(str(priority_value)) if priority_value else 0
                    )
                except ValueError:
                    priority = NotificationPriority.NORMAL

                notification_message = NotificationMessage(
                    title=str(title),
                    message=str(message),
                    notification_type=notification_type,
                    priority=priority,
                )

                task.output_lines.append(
                    f"Sending {config.provider} notification to {config.name}"
                )
                task.output_lines.append(f"Title: {title}")
                task.output_lines.append(f"Message: {message}")
                task.output_lines.append(f"Type: {notification_type.value}")
                task.output_lines.append(f"Priority: {priority.value}")

                self.safe_event_broadcaster.broadcast_event(
                    EventType.JOB_OUTPUT,
                    job_id=job.id,
                    data={
                        "line": f"Sending {config.provider} notification to {config.name}",
                        "task_index": task_index,
                    },
                )

                result = await notification_service.send_notification(
                    notification_config, notification_message
                )

                if result.success:
                    result_message = "✓ Notification sent successfully"
                    task.output_lines.append(result_message)
                    if result.message:
                        task.output_lines.append(f"Response: {result.message}")
                else:
                    result_message = f"✗ Failed to send notification: {result.error or result.message}"
                    task.output_lines.append(result_message)

                self.safe_event_broadcaster.broadcast_event(
                    EventType.JOB_OUTPUT,
                    job_id=job.id,
                    data={"line": result_message, "task_index": task_index},
                )

                task.status = "completed" if result.success else "failed"
                task.return_code = 0 if result.success else 1
                if not result.success:
                    task.error = result.error or "Failed to send notification"

                return result.success

        except Exception as e:
            logger.error(f"Error executing notification task: {e}")
            task.status = "failed"
            task.error = str(e)
            return False

    def _generate_notification_content(
        self, job: BorgJob, repository_name: str = "Unknown"
    ) -> tuple[str, str, str, int]:
        """
        Generate notification title, message, type, and priority based on job status.

        Args:
            job: The job to generate notification content for
            repository_name: Name of the repository to include in the notification

        Returns:
            Tuple of (title, message, type, priority_value)
        """
        failed_tasks = [t for t in job.tasks if t.status == "failed"]
        completed_tasks = [t for t in job.tasks if t.status == "completed"]
        skipped_tasks = [t for t in job.tasks if t.status == "skipped"]

        critical_hook_failures = [
            t
            for t in failed_tasks
            if t.task_type == "hook" and t.parameters.get("critical_failure", False)
        ]
        backup_failures = [t for t in failed_tasks if t.task_type == "backup"]

        has_critical_failure = bool(critical_hook_failures or backup_failures)

        if has_critical_failure:
            if critical_hook_failures:
                failed_hook_name = str(
                    critical_hook_failures[0].parameters.get(
                        "failed_critical_hook_name", "unknown"
                    )
                )
                title = "❌ Backup Job Failed - Critical Hook Error"
                message = (
                    f"Backup job for '{repository_name}' failed due to critical hook failure.\n\n"
                    f"Failed Hook: {failed_hook_name}\n"
                    f"Tasks Completed: {len(completed_tasks)}, Skipped: {len(skipped_tasks)}, Total: {len(job.tasks)}\n"
                    f"Job ID: {job.id}"
                )
            else:
                title = "❌ Backup Job Failed - Backup Error"
                message = (
                    f"Backup job for '{repository_name}' failed during backup process.\n\n"
                    f"Tasks Completed: {len(completed_tasks)}, Skipped: {len(skipped_tasks)}, Total: {len(job.tasks)}\n"
                    f"Job ID: {job.id}"
                )
            return title, message, "error", 1

        elif failed_tasks:
            failed_task_types = [t.task_type for t in failed_tasks]
            title = "⚠️ Backup Job Completed with Warnings"
            message = (
                f"Backup job for '{repository_name}' completed but some tasks failed.\n\n"
                f"Failed Tasks: {', '.join(failed_task_types)}\n"
                f"Tasks Completed: {len(completed_tasks)}, Skipped: {len(skipped_tasks)}, Total: {len(job.tasks)}\n"
                f"Job ID: {job.id}"
            )
            return title, message, "warning", 0

        else:
            title = "✅ Backup Job Completed Successfully"
            message = (
                f"Backup job for '{repository_name}' completed successfully.\n\n"
                f"Tasks Completed: {len(completed_tasks)}"
                f"{f', Skipped: {len(skipped_tasks)}' if skipped_tasks else ''}"
                f", Total: {len(job.tasks)}\n"
                f"Job ID: {job.id}"
            )
            return title, message, "success", 0

    async def _execute_hook_task(
        self,
        job: BorgJob,
        task: BorgJobTask,
        task_index: int = 0,
        job_has_failed: bool = False,
    ) -> bool:
        """Execute a hook task"""
        if not self.dependencies.hook_execution_service:
            logger.error("Hook execution service not available")
            task.status = "failed"
            task.error = "Hook execution service not configured"
            return False

        try:
            task.status = "running"
            task.started_at = now_utc()

            hook_configs_data = task.parameters.get("hooks", [])
            hook_type = str(task.parameters.get("hook_type", "unknown"))

            if not hook_configs_data:
                logger.warning(
                    f"No hook configurations found for {hook_type} hook task"
                )
                task.status = "completed"
                task.return_code = 0
                task.completed_at = now_utc()
                return True

            from borgitory.services.hooks.hook_config import HookConfigParser

            try:
                hook_configs = HookConfigParser.parse_hooks_json(
                    hook_configs_data
                    if isinstance(hook_configs_data, str)
                    else str(hook_configs_data)
                )
            except Exception as e:
                logger.error(f"Failed to parse hook configurations: {e}")
                task.status = "failed"
                task.error = f"Invalid hook configuration: {str(e)}"
                task.return_code = 1
                task.completed_at = now_utc()
                return False

            hook_summary = await self.dependencies.hook_execution_service.execute_hooks(
                hooks=hook_configs,
                hook_type=hook_type,
                job_id=job.id,
                context={
                    "repository_id": str(job.repository_id)
                    if job.repository_id
                    else "unknown",
                    "task_index": str(task_index),
                    "job_type": str(job.job_type),
                },
                job_failed=job_has_failed,
            )

            error_messages = []

            for result in hook_summary.results:
                if result.output:
                    task.output_lines.append(
                        {
                            "text": f"[{result.hook_name}] {result.output}",
                            "timestamp": now_utc().isoformat(),
                        }
                    )

                if result.error:
                    task.output_lines.append(
                        {
                            "text": f"[{result.hook_name}] ERROR: {result.error}",
                            "timestamp": now_utc().isoformat(),
                        }
                    )

                if not result.success:
                    error_messages.append(
                        f"{result.hook_name}: {result.error or 'Unknown error'}"
                    )

            task.status = "completed" if hook_summary.all_successful else "failed"
            task.return_code = 0 if hook_summary.all_successful else 1
            task.completed_at = now_utc()

            if error_messages:
                if hook_summary.critical_failure:
                    task.error = (
                        f"Critical hook execution failed: {'; '.join(error_messages)}"
                    )
                else:
                    task.error = f"Hook execution failed: {'; '.join(error_messages)}"

            if hook_summary.critical_failure:
                task.parameters["critical_failure"] = True
                task.parameters["failed_critical_hook_name"] = (
                    hook_summary.failed_critical_hook_name
                )

            logger.info(
                f"Hook task {hook_type} completed with {len(hook_summary.results)} hooks "
                f"({'success' if hook_summary.all_successful else 'failure'})"
                f"{' (CRITICAL)' if hook_summary.critical_failure else ''}"
            )

            return hook_summary.all_successful

        except Exception as e:
            logger.error(f"Error executing hook task: {e}")
            task.status = "failed"
            task.error = str(e)
            task.return_code = 1
            task.completed_at = now_utc()
            return False

    async def _execute_task(
        self, job: BorgJob, task: BorgJobTask, task_index: int = 0
    ) -> bool:
        """Execute a task based on its type"""
        try:
            if task.task_type == "backup":
                return await self._execute_backup_task(job, task, task_index)
            elif task.task_type == "prune":
                return await self._execute_prune_task(job, task, task_index)
            elif task.task_type == "check":
                return await self._execute_check_task(job, task, task_index)
            elif task.task_type == "cloud_sync":
                return await self._execute_cloud_sync_task(job, task, task_index)
            elif task.task_type == "notification":
                return await self._execute_notification_task(job, task, task_index)
            elif task.task_type == "hook":
                return await self._execute_hook_task(
                    job, task, task_index, job_has_failed=False
                )
            else:
                logger.warning(f"Unknown task type: {task.task_type}")
                task.status = "failed"
                task.return_code = 1
                task.error = f"Unknown task type: {task.task_type}"
                return False
        except Exception as e:
            logger.error(f"Error executing task {task.task_type}: {e}")
            task.status = "failed"
            task.return_code = 1
            task.error = str(e)
            return False

    def subscribe_to_events(self) -> Optional[asyncio.Queue[JobEvent]]:
        """Subscribe to job events"""
        if self.dependencies.event_broadcaster:
            return self.dependencies.event_broadcaster.subscribe_client()
        return None

    def unsubscribe_from_events(self, client_queue: asyncio.Queue[JobEvent]) -> bool:
        """Unsubscribe from job events"""
        if self.dependencies.event_broadcaster:
            return self.dependencies.event_broadcaster.unsubscribe_client(client_queue)
        return False

    async def stream_job_output(
        self, job_id: str
    ) -> AsyncGenerator[Dict[str, object], None]:
        """Stream job output"""
        if self.output_manager:
            async for output in self.safe_output_manager.stream_job_output(job_id):
                yield output
        else:
            return

    def get_job(self, job_id: str) -> Optional[BorgJob]:
        """Get job by ID"""
        return self.jobs.get(job_id)

    def list_jobs(self) -> Dict[str, BorgJob]:
        """List all jobs"""
        return self.jobs.copy()

    async def get_job_output(
        self, job_id: str
    ) -> AsyncGenerator[Dict[str, object], None]:
        """Get real-time job output"""
        if self.output_manager:
            async for output in self.safe_output_manager.stream_job_output(job_id):
                yield output
        else:
            return

    async def cancel_job(self, job_id: str) -> bool:
        """Cancel a running job"""
        job = self.jobs.get(job_id)
        if not job:
            return False

        if job.status not in ["running", "queued"]:
            return False

        if job_id in self._processes:
            process = self._processes[job_id]
            success = await self.safe_executor.terminate_process(process)
            if success:
                del self._processes[job_id]

        job.status = "cancelled"
        job.completed_at = now_utc()

        if self.database_manager:
            await self.database_manager.update_job_status(
                job_id, "cancelled", job.completed_at
            )

        self.safe_event_broadcaster.broadcast_event(
            EventType.JOB_CANCELLED,
            job_id=job_id,
            data={"cancelled_at": job.completed_at.isoformat()},
        )

        return True

    async def stop_job(self, job_id: str) -> Dict[str, object]:
        """Stop a running job, killing current task and skipping remaining tasks"""
        job = self.jobs.get(job_id)
        if not job:
            return {
                "success": False,
                "error": "Job not found",
                "error_code": "JOB_NOT_FOUND",
            }

        if job.status not in ["running", "queued"]:
            return {
                "success": False,
                "error": f"Cannot stop job in status: {job.status}",
                "error_code": "INVALID_STATUS",
            }

        current_task_killed = False
        tasks_skipped = 0

        # Kill current running process if exists
        if job_id in self._processes:
            process = self._processes[job_id]
            success = await self.safe_executor.terminate_process(process)
            if success:
                del self._processes[job_id]
                current_task_killed = True

        # For composite jobs, mark remaining tasks as skipped
        if job.job_type == "composite" and job.tasks:
            current_index = job.current_task_index

            # Mark current task as stopped if it was running
            if current_index < len(job.tasks):
                current_task = job.tasks[current_index]
                if current_task.status == "running":
                    current_task.status = "stopped"
                    current_task.completed_at = now_utc()
                    current_task.error = "Manually stopped by user"

            # Skip all remaining tasks (even critical/always_run ones since this is manual)
            for i in range(current_index + 1, len(job.tasks)):
                task = job.tasks[i]
                if task.status in ["pending", "queued"]:
                    task.status = "skipped"
                    task.completed_at = now_utc()
                    task.error = "Skipped due to manual job stop"
                    tasks_skipped += 1

        # Mark job as stopped
        job.status = "stopped"
        job.completed_at = now_utc()
        job.error = "Manually stopped by user"

        # Update database
        if self.database_manager:
            await self.database_manager.update_job_status(
                job_id, "stopped", job.completed_at
            )

        # Broadcast stop event
        self.safe_event_broadcaster.broadcast_event(
            EventType.JOB_CANCELLED,  # Reuse existing event type
            job_id=job_id,
            data={
                "stopped_at": job.completed_at.isoformat(),
                "reason": "manual_stop",
                "tasks_skipped": tasks_skipped,
                "current_task_killed": current_task_killed,
            },
        )

        return {
            "success": True,
            "message": f"Job stopped successfully. {tasks_skipped} tasks skipped.",
            "tasks_skipped": tasks_skipped,
            "current_task_killed": current_task_killed,
        }

    def cleanup_job(self, job_id: str) -> bool:
        """Clean up job resources"""
        if job_id in self.jobs:
            job = self.jobs[job_id]
            logger.debug(f"Cleaning up job {job_id} (status: {job.status})")

            del self.jobs[job_id]

            self.safe_output_manager.clear_job_output(job_id)

            if job_id in self._processes:
                del self._processes[job_id]

            return True
        return False

    def get_queue_status(self) -> Dict[str, int]:
        """Get queue manager status"""
        if self.queue_manager:
            stats = self.queue_manager.get_queue_stats()
            if stats:
                # Convert dataclass to dict for backward compatibility
                return {
                    "max_concurrent_backups": self.queue_manager.max_concurrent_backups,
                    "running_backups": stats.running_jobs,
                    "queued_backups": stats.total_queued,
                    "available_slots": stats.available_slots,
                    "queue_size": stats.total_queued,
                }
            return {}
        return {}

    def get_active_jobs_count(self) -> int:
        """Get count of active (running/queued) jobs"""
        return len([j for j in self.jobs.values() if j.status in ["running", "queued"]])

    def get_job_status(self, job_id: str) -> Optional[Dict[str, object]]:
        """Get job status information"""
        job = self.jobs.get(job_id)
        if not job:
            return None

        return {
            "id": job.id,
            "status": job.status,
            "running": job.status == "running",
            "completed": job.status == "completed",
            "failed": job.status == "failed",
            "started_at": job.started_at.isoformat() if job.started_at else None,
            "completed_at": job.completed_at.isoformat() if job.completed_at else None,
            "return_code": job.return_code,
            "error": job.error,
            "job_type": job.job_type,
            "current_task_index": job.current_task_index if job.tasks else None,
            "tasks": len(job.tasks) if job.tasks else 0,
        }

    async def get_job_output_stream(
        self, job_id: str, last_n_lines: Optional[int] = None
    ) -> Dict[str, object]:
        """Get job output stream data"""
        # Get output from output manager (don't require job to exist, just output)
        job_output = self.safe_output_manager.get_job_output(job_id)
        if job_output:
            # job_output.lines contains dict objects, not OutputLine objects
            lines = list(job_output.lines)
            if last_n_lines is not None and last_n_lines > 0:
                lines = lines[-last_n_lines:]
            return {
                "lines": lines,
                "progress": job_output.current_progress,
            }

        return {"lines": [], "progress": {}}

    def get_queue_stats(self) -> Dict[str, int]:
        """Get queue statistics (alias for get_queue_status)"""
        return self.get_queue_status()

    async def _get_repository_data(
        self, repository_id: int
    ) -> Optional[Dict[str, object]]:
        """Get repository data by ID"""
        if hasattr(self, "database_manager") and self.database_manager:
            try:
                return await self.database_manager.get_repository_data(repository_id)
            except Exception as e:
                logger.error(
                    f"Error getting repository data from database manager: {e}"
                )

        return None

    async def stream_all_job_updates(self) -> AsyncGenerator[JobEvent, None]:
        """Stream all job updates via event broadcaster"""
        async for event in self.safe_event_broadcaster.stream_all_events():
            yield event

    async def shutdown(self) -> None:
        """Shutdown the job manager"""
        self._shutdown_requested = True
        logger.info("Shutting down job manager...")

        # Cancel all running jobs
        for job_id, job in list(self.jobs.items()):
            if job.status in ["running", "queued"]:
                await self.cancel_job(job_id)

        # Shutdown modules
        if self.queue_manager:
            await self.queue_manager.shutdown()

        if self.event_broadcaster:
            await self.safe_event_broadcaster.shutdown()

        # Clear data
        self.jobs.clear()
        self._processes.clear()

        logger.info("Job manager shutdown complete")

    # Bridge methods for external job registration (BackupService integration)

    def register_external_job(
        self, job_id: str, job_type: str = "backup", job_name: str = "External Backup"
    ) -> None:
        """
        Register an external job (from BackupService) for monitoring purposes.
        All jobs are now composite jobs with at least one task.

        Args:
            job_id: Unique job identifier
            job_type: Type of job (backup, prune, check, etc.)
            job_name: Human-readable job name
        """
        if job_id in self.jobs:
            logger.warning(f"Job {job_id} already registered, updating status")

        # Create the main task for this job
        main_task = BorgJobTask(
            task_type=job_type,
            task_name=job_name,
            status="running",
            started_at=now_utc(),
        )

        # Create a composite BorgJob (all jobs are now composite)
        job = BorgJob(
            id=job_id,
            command=[],  # External jobs don't have direct commands
            job_type="composite",  # All jobs are now composite
            status="running",
            started_at=now_utc(),
            repository_id=None,  # Can be set later if needed
            schedule=None,
            tasks=[main_task],  # Always has at least one task
        )

        self.jobs[job_id] = job

        # Initialize output tracking
        self.safe_output_manager.create_job_output(job_id)

        # Broadcast job started event
        self.safe_event_broadcaster.broadcast_event(
            EventType.JOB_STARTED,
            job_id=job_id,
            data={"job_type": job_type, "job_name": job_name, "external": True},
        )

        logger.info(
            f"Registered external composite job {job_id} ({job_type}) with 1 task for monitoring"
        )

    def update_external_job_status(
        self,
        job_id: str,
        status: str,
        error: Optional[str] = None,
        return_code: Optional[int] = None,
    ) -> None:
        """
        Update the status of an external job and its main task.

        Args:
            job_id: Job identifier
            status: New status (running, completed, failed, etc.)
            error: Error message if failed
            return_code: Process return code
        """
        if job_id not in self.jobs:
            logger.warning(f"Cannot update external job {job_id} - not registered")
            return

        job = self.jobs[job_id]
        old_status = job.status
        job.status = status

        if error:
            job.error = error

        if return_code is not None:
            job.return_code = return_code

        if status in ["completed", "failed"]:
            job.completed_at = now_utc()

        # Update the main task status as well
        if job.tasks:
            main_task = job.tasks[0]  # First task is the main task
            main_task.status = status
            if error:
                main_task.error = error
            if return_code is not None:
                main_task.return_code = return_code
            if status in ["completed", "failed"]:
                main_task.completed_at = now_utc()

        # Broadcast status change event
        if old_status != status:
            if status == "completed":
                event_type = EventType.JOB_COMPLETED
            elif status == "failed":
                event_type = EventType.JOB_FAILED
            else:
                event_type = EventType.JOB_STATUS_CHANGED

            self.safe_event_broadcaster.broadcast_event(
                event_type,
                job_id=job_id,
                data={"old_status": old_status, "new_status": status, "external": True},
            )

        logger.debug(
            f"Updated external job {job_id} and main task status: {old_status} -> {status}"
        )

    def add_external_job_output(self, job_id: str, output_line: str) -> None:
        """
        Add output line to an external job's main task.

        Args:
            job_id: Job identifier
            output_line: Output line to add
        """
        if job_id not in self.jobs:
            logger.warning(
                f"Cannot add output to external job {job_id} - not registered"
            )
            return

        job = self.jobs[job_id]

        # Add output to the main task
        if job.tasks:
            main_task = job.tasks[0]
            # Store output in dict format for backward compatibility
            main_task.output_lines.append({"text": output_line})

        # Also add output through output manager for streaming
        asyncio.create_task(
            self.safe_output_manager.add_output_line(job_id, output_line)
        )

        # Broadcast output event for real-time streaming
        self.safe_event_broadcaster.broadcast_event(
            EventType.JOB_OUTPUT,
            job_id=job_id,
            data={
                "line": output_line,
                "task_index": 0,  # External jobs use main task (index 0)
                "progress": None,
            },
        )

    def unregister_external_job(self, job_id: str) -> None:
        """
        Unregister an external job (cleanup after completion).

        Args:
            job_id: Job identifier to unregister
        """
        if job_id in self.jobs:
            job = self.jobs[job_id]
            logger.info(
                f"Unregistering external job {job_id} (final status: {job.status})"
            )

            # Use existing cleanup method
            self.cleanup_job(job_id)
        else:
            logger.warning(f"Cannot unregister external job {job_id} - not found")


def get_default_job_manager_dependencies() -> JobManagerDependencies:
    """Get default job manager dependencies (production configuration)"""
    return JobManagerFactory.create_complete_dependencies()


def get_test_job_manager_dependencies(
    mock_subprocess: Optional[Callable[..., Any]] = None,
    mock_db_session: Optional[Callable[[], Any]] = None,
    mock_rclone_service: Optional[Any] = None,
) -> JobManagerDependencies:
    """Get job manager dependencies for testing"""
    return JobManagerFactory.create_for_testing(
        mock_subprocess=mock_subprocess,
        mock_db_session=mock_db_session,
        mock_rclone_service=mock_rclone_service,
    )


# Export all public classes and functions
__all__ = [
    "JobManager",
    "JobManagerConfig",
    "JobManagerDependencies",
    "JobManagerFactory",
    "BorgJob",
    "BorgJobTask",
    "get_default_job_manager_dependencies",
    "get_test_job_manager_dependencies",
]<|MERGE_RESOLUTION|>--- conflicted
+++ resolved
@@ -518,13 +518,10 @@
                 )
                 job.status = "failed"
                 job.error = task.error
-<<<<<<< HEAD
-                logger.error(f"Composite job task {job.id} execution failed: {result.stdout.decode('utf-8')}")
-=======
+
                 logger.error(
                     f"Composite job task {job.id} execution failed: {result.stdout.decode('utf-8')}"
                 )
->>>>>>> 932cd152
 
             job.return_code = result.return_code
             job.completed_at = now_utc()
