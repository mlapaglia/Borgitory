"""
Job Executor Module - Handles subprocess execution and process management
"""

import asyncio
import logging
import os
import re
from typing import Dict, List, Optional, Callable, Any
from datetime import datetime
from dataclasses import dataclass

logger = logging.getLogger(__name__)


@dataclass
class ProcessResult:
    """Result of a process execution"""

    return_code: int
    stdout: bytes
    stderr: bytes
    error: Optional[str] = None


class JobExecutor:
    """Handles subprocess execution and output monitoring"""

    def __init__(self, subprocess_executor: Optional[Callable] = None):
        self.subprocess_executor = subprocess_executor or asyncio.create_subprocess_exec
        self.progress_pattern = re.compile(
            r"(?P<original_size>\d+)\s+(?P<compressed_size>\d+)\s+(?P<deduplicated_size>\d+)\s+"
            r"(?P<nfiles>\d+)\s+(?P<path>.*)"
        )

    async def start_process(
        self,
        command: List[str],
        env: Optional[Dict[str, str]] = None,
        cwd: Optional[str] = None,
    ) -> asyncio.subprocess.Process:
        """Start a subprocess with the given command"""
        try:
            logger.info(f"Starting process: {' '.join(command[:3])}...")

            # Merge environment variables
            merged_env = os.environ.copy()
            if env:
                merged_env.update(env)

            process = await self.subprocess_executor(
                *command,
                stdout=asyncio.subprocess.PIPE,
                stderr=asyncio.subprocess.STDOUT,
                env=merged_env,
                cwd=cwd,
            )

            logger.info(f"Process started with PID: {process.pid}")
            return process

        except Exception as e:
            logger.error(f"Failed to start process: {e}")
            raise

    async def monitor_process_output(
        self,
        process: asyncio.subprocess.Process,
        output_callback: Optional[Callable[[str, Dict], None]] = None,
        progress_callback: Optional[Callable[[Dict], None]] = None,
    ) -> ProcessResult:
        """Monitor process output and return final result"""
        stdout_data = b""
        stderr_data = b""

        try:
            # Read output line by line
            async for line in process.stdout:
                line_text = line.decode("utf-8", errors="replace").rstrip()
                stdout_data += line

                # Parse progress information
                progress_info = self.parse_progress_line(line_text)

                # Call callbacks if provided
                if output_callback:
                    output_callback(line_text, progress_info)

                if progress_callback and progress_info:
                    progress_callback(progress_info)

            # Wait for process completion
            return_code = await process.wait()

            return ProcessResult(
                return_code=return_code, stdout=stdout_data, stderr=stderr_data
            )

        except Exception as e:
            error_msg = f"Process monitoring error: {e}"
            logger.error(error_msg)
            return ProcessResult(
                return_code=-1, stdout=stdout_data, stderr=stderr_data, error=error_msg
            )

    def parse_progress_line(self, line: str) -> Dict[str, Any]:
        """Parse Borg output line for progress information"""
        progress_info = {}

        try:
            # Check for Borg progress pattern
            match = self.progress_pattern.search(line)
            if match:
                progress_info = {
                    "original_size": int(match.group("original_size")),
                    "compressed_size": int(match.group("compressed_size")),
                    "deduplicated_size": int(match.group("deduplicated_size")),
                    "nfiles": int(match.group("nfiles")),
                    "path": match.group("path").strip(),
                    "timestamp": datetime.now().isoformat(),
                }

            # Parse other Borg status lines
            elif "Archive name:" in line:
                progress_info["archive_name"] = line.split("Archive name:")[-1].strip()
            elif "Archive fingerprint:" in line:
                progress_info["fingerprint"] = line.split("Archive fingerprint:")[
                    -1
                ].strip()
            elif "Time (start):" in line:
                progress_info["start_time"] = line.split("Time (start):")[-1].strip()
            elif "Time (end):" in line:
                progress_info["end_time"] = line.split("Time (end):")[-1].strip()

        except Exception as e:
            logger.debug(f"Error parsing progress line '{line}': {e}")

        return progress_info

    async def terminate_process(
        self, process: asyncio.subprocess.Process, timeout: float = 5.0
    ) -> bool:
        """Terminate a process gracefully, then force kill if needed"""
        try:
            if process.returncode is None:
                if hasattr(process, "terminate") and callable(process.terminate):
                    if asyncio.iscoroutinefunction(process.terminate):
                        await process.terminate()
                    else:
                        process.terminate()

                try:
                    await asyncio.wait_for(process.wait(), timeout=timeout)
                    logger.info("Process terminated gracefully")
                    return True
                except asyncio.TimeoutError:
                    logger.warning(
                        "Process did not terminate gracefully, force killing"
                    )
                    if hasattr(process, "kill") and callable(process.kill):
                        if asyncio.iscoroutinefunction(process.kill):
                            await process.kill()
                        else:
                            process.kill()
                    await process.wait()
                    logger.info("Process force killed")
                    return True
            else:
                logger.info("Process already terminated")
                return True

        except Exception as e:
            logger.error(f"Error terminating process: {e}")
            return False

    def format_command_for_logging(self, command: List[str]) -> str:
        """Format command for safe logging (hide sensitive info)"""
        safe_command = []
        skip_next = False

        for i, arg in enumerate(command):
            if skip_next:
                safe_command.append("[REDACTED]")
                skip_next = False
            elif arg in ["--encryption-passphrase", "-p", "--passphrase"]:
                safe_command.append(arg)
                skip_next = True
            elif "::" in arg and len(arg.split("::")) == 2:
                # Repository path with potential passphrase
                parts = arg.split("::")
                safe_command.append(f"{parts[0]}::[ARCHIVE]")
            else:
                safe_command.append(arg)

        return " ".join(safe_command)

    async def execute_prune_task(
        self,
        repository_path: str,
        passphrase: str,
        keep_within: Optional[str] = None,
        keep_daily: Optional[int] = None,
        keep_weekly: Optional[int] = None,
        keep_monthly: Optional[int] = None,
        keep_yearly: Optional[int] = None,
        show_stats: bool = True,
        show_list: bool = False,
        save_space: bool = False,
        force_prune: bool = False,
        dry_run: bool = False,
        output_callback: Optional[Callable] = None,
    ) -> ProcessResult:
        """
        Execute a borg prune task with the job executor's proper streaming

        Args:
            repository_path: Path to the borg repository
            passphrase: Repository passphrase
            keep_within: Keep archives within this time range
            keep_daily: Number of daily archives to keep
            keep_weekly: Number of weekly archives to keep
            keep_monthly: Number of monthly archives to keep
            keep_yearly: Number of yearly archives to keep
            show_stats: Show statistics
            show_list: Show list of archives
            save_space: Use save-space option
            force_prune: Force pruning
            dry_run: Perform dry run
            output_callback: Callback for streaming output

        Returns:
            ProcessResult with execution details
        """
        try:
            from app.utils.security import build_secure_borg_command

            # Build prune command arguments based on task configuration
            additional_args = []

            # Add retention policy arguments
            if keep_within:
                additional_args.extend(["--keep-within", keep_within])
            if keep_daily:
                additional_args.extend(["--keep-daily", str(keep_daily)])
            if keep_weekly:
                additional_args.extend(["--keep-weekly", str(keep_weekly)])
            if keep_monthly:
                additional_args.extend(["--keep-monthly", str(keep_monthly)])
            if keep_yearly:
                additional_args.extend(["--keep-yearly", str(keep_yearly)])

            # Add common options
            if show_stats:
                additional_args.append("--stats")
            if show_list:
                additional_args.append("--list")
            if save_space:
                additional_args.append("--save-space")
            if force_prune:
                additional_args.append("--force")

            # Add dry run flag if requested
            if dry_run:
                additional_args.append("--dry-run")

            # Repository path as positional argument
            additional_args.append(repository_path)

            logger.info(
                f"🗑️ Starting borg prune - Repository: {repository_path}, Dry run: {dry_run}"
            )

            command, env = build_secure_borg_command(
                base_command="borg prune",
                repository_path="",  # Path is in additional_args
                passphrase=passphrase,
                additional_args=additional_args,
            )

            # Start the process
            process = await self.start_process(command, env)

            # Monitor output with callback
            result = await self.monitor_process_output(process, output_callback)

            if result.return_code == 0:
                logger.info("✅ Prune task completed successfully")
            else:
                logger.error(
                    f"❌ Prune task failed with return code {result.return_code}"
                )

            return result

        except Exception as e:
            logger.error(f"❌ Exception in prune task: {str(e)}")
            return ProcessResult(
                return_code=-1, stdout=b"", stderr=str(e).encode(), error=str(e)
            )

    async def execute_cloud_sync_task(
        self,
        repository_path: str,
        passphrase: str,
        cloud_sync_config_id: Optional[int] = None,
        output_callback: Optional[Callable] = None,
        db_session_factory: Optional[Callable] = None,
        rclone_service=None,
        http_client_factory: Optional[Callable] = None,
    ) -> ProcessResult:
        """
        Execute a cloud sync task with the job executor's proper streaming

        Args:
            repository_path: Path to the borg repository
            passphrase: Repository passphrase (not used but kept for consistency)
            cloud_sync_config_id: ID of the cloud sync configuration
            output_callback: Callback for streaming output
            db_session_factory: Factory for database sessions
            rclone_service: Rclone service instance
            http_client_factory: HTTP client factory for notifications

        Returns:
            ProcessResult with execution details
        """
        try:
            # Import dependencies
            from app.utils.db_session import get_db_session
            from app.models.database import CloudSyncConfig
            from types import SimpleNamespace

            # Use provided session factory or default
            session_factory = db_session_factory or get_db_session

            if not cloud_sync_config_id:
                logger.info("📋 No cloud backup configuration - skipping cloud sync")
                return ProcessResult(
                    return_code=0,
                    stdout=b"Cloud sync skipped - no configuration",
                    stderr=b"",
                    error=None,
                )

            logger.info(f"☁️ Starting cloud sync for repository {repository_path}")

            if output_callback:
                output_callback("☁️ Starting cloud sync...", {})

            # Get cloud backup configuration
            with session_factory() as db:
                config = (
                    db.query(CloudSyncConfig)
                    .filter(CloudSyncConfig.id == cloud_sync_config_id)
                    .first()
                )

                if not config or not config.enabled:
                    logger.info(
                        "📋 Cloud backup configuration not found or disabled - skipping"
                    )
                    if output_callback:
                        output_callback(
                            "📋 Cloud backup configuration not found or disabled - skipping",
                            {},
                        )
                    return ProcessResult(
                        return_code=0,
                        stdout=b"Cloud sync skipped - configuration disabled",
                        stderr=b"",
                        error=None,
                    )

                # Handle different provider types
                if config.provider == "s3":
                    # Get S3 credentials
                    access_key, secret_key = config.get_credentials()

                    logger.info(
                        f"☁️ Syncing to {config.name} (S3: {config.bucket_name})"
                    )
                    if output_callback:
                        output_callback(
                            f"☁️ Syncing to {config.name} (S3: {config.bucket_name})", {}
                        )

                    # Create a simple repository object for rclone service
                    repo_obj = SimpleNamespace(path=repository_path)

                    # Use rclone service to sync to S3
                    if not rclone_service:
                        from app.services.rclone_service import RcloneService
<<<<<<< HEAD

=======
                        
>>>>>>> 2925a675
                        rclone_service = RcloneService()

                    progress_generator = rclone_service.sync_repository_to_s3(
                        repository=repo_obj,
                        access_key_id=access_key,
                        secret_access_key=secret_key,
                        bucket_name=config.bucket_name,
                        path_prefix=config.path_prefix or "",
                    )

                elif config.provider == "sftp":
                    # Get SFTP credentials
                    password, private_key = config.get_sftp_credentials()

                    logger.info(
                        f"☁️ Syncing to {config.name} (SFTP: {config.host}:{config.remote_path})"
                    )
                    if output_callback:
                        output_callback(
                            f"☁️ Syncing to {config.name} (SFTP: {config.host}:{config.remote_path})",
                            {},
                        )

                    # Create a simple repository object for rclone service
                    repo_obj = SimpleNamespace(path=repository_path)

                    # Use rclone service to sync to SFTP
                    if not rclone_service:
                        from app.services.rclone_service import RcloneService
<<<<<<< HEAD

=======
                        
>>>>>>> 2925a675
                        rclone_service = RcloneService()

                    progress_generator = rclone_service.sync_repository_to_sftp(
                        repository=repo_obj,
                        host=config.host,
                        username=config.username,
                        remote_path=config.remote_path,
                        port=config.port or 22,
                        password=password if password else None,
                        private_key=private_key if private_key else None,
                        path_prefix=config.path_prefix or "",
                    )

                else:
                    error_msg = f"Unsupported cloud backup provider: {config.provider}"
                    logger.error(f"❌ {error_msg}")
                    if output_callback:
                        output_callback(f"❌ {error_msg}", {})
                    return ProcessResult(
                        return_code=1,
                        stdout=b"",
                        stderr=error_msg.encode(),
                        error=error_msg,
                    )

                # Process progress from either S3 or SFTP sync
                async for progress in progress_generator:
                    if progress.get("type") == "log":
                        log_line = f"[{progress['stream']}] {progress['message']}"
                        if output_callback:
                            output_callback(log_line, {})

                    elif progress.get("type") == "error":
                        error_msg = progress["message"]
                        logger.error(f"❌ Cloud sync error: {error_msg}")
                        if output_callback:
                            output_callback(f"❌ Cloud sync error: {error_msg}", {})
                        return ProcessResult(
                            return_code=1,
                            stdout=b"",
                            stderr=error_msg.encode(),
                            error=error_msg,
                        )

                    elif progress.get("type") == "completed":
                        if progress["status"] == "success":
                            logger.info("✅ Cloud sync completed successfully")
                            if output_callback:
                                output_callback(
                                    "✅ Cloud sync completed successfully", {}
                                )
                            return ProcessResult(
                                return_code=0,
                                stdout=b"Cloud sync completed successfully",
                                stderr=b"",
                                error=None,
                            )
                        else:
                            error_msg = "Cloud sync failed"
                            logger.error(f"❌ {error_msg}")
                            if output_callback:
                                output_callback(f"❌ {error_msg}", {})
                            return ProcessResult(
                                return_code=1,
                                stdout=b"",
                                stderr=error_msg.encode(),
                                error=error_msg,
                            )

                # If we get here, sync completed without explicit success/failure
                logger.info("✅ Cloud sync completed")
                if output_callback:
                    output_callback("✅ Cloud sync completed", {})
                return ProcessResult(
                    return_code=0,
                    stdout=b"Cloud sync completed",
                    stderr=b"",
                    error=None,
                )

        except Exception as e:
            logger.error(f"❌ Exception in cloud sync task: {str(e)}")
            if output_callback:
                output_callback(f"❌ Exception in cloud sync task: {str(e)}", {})
            return ProcessResult(
                return_code=-1, stdout=b"", stderr=str(e).encode(), error=str(e)
            )<|MERGE_RESOLUTION|>--- conflicted
+++ resolved
@@ -389,11 +389,6 @@
                     # Use rclone service to sync to S3
                     if not rclone_service:
                         from app.services.rclone_service import RcloneService
-<<<<<<< HEAD
-
-=======
-                        
->>>>>>> 2925a675
                         rclone_service = RcloneService()
 
                     progress_generator = rclone_service.sync_repository_to_s3(
@@ -423,11 +418,6 @@
                     # Use rclone service to sync to SFTP
                     if not rclone_service:
                         from app.services.rclone_service import RcloneService
-<<<<<<< HEAD
-
-=======
-                        
->>>>>>> 2925a675
                         rclone_service = RcloneService()
 
                     progress_generator = rclone_service.sync_repository_to_sftp(
