--- conflicted
+++ resolved
@@ -2,9 +2,6 @@
 
 DATABASE_URL = "sqlite:////app/data/borgitory.db"
 DATA_DIR = "/app/data"
-<<<<<<< HEAD
-=======
-
 
 def get_secret_key():
     """Get SECRET_KEY from environment, raising error if not available."""
@@ -16,12 +13,6 @@
     return secret_key
 
 
-BORG_DOCKER_IMAGE = os.getenv(
-    "BORG_DOCKER_IMAGE", "ghcr.io/borgmatic-collective/borgmatic:latest"
-)
->>>>>>> 2aef793a
-
-
 def get_secret_key():
     """Get SECRET_KEY from environment, raising error if not available."""
     secret_key = os.getenv("SECRET_KEY")
